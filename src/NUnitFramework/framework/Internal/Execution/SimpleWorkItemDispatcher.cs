--- conflicted
+++ resolved
@@ -27,6 +27,7 @@
 
 namespace NUnit.Framework.Internal.Execution
 {
+#if !NETSTANDARD1_6
     /// <summary>
     /// SimpleWorkItemDispatcher handles execution of WorkItems by
     /// directly executing them. It is provided so that a dispatcher
@@ -35,11 +36,6 @@
     /// </summary>
     public class SimpleWorkItemDispatcher : IWorkItemDispatcher
     {
-<<<<<<< HEAD
-
-=======
-#if !NETSTANDARD1_6
->>>>>>> aed0b1d8
         // The first WorkItem to be dispatched, assumed to be top-level item
         private WorkItem _topLevelWorkItem;
 
@@ -59,12 +55,6 @@
         /// </summary>
         public void Start(WorkItem topLevelWorkItem)
         {
-<<<<<<< HEAD
-=======
-#if NETSTANDARD1_6
-            Dispatch(topLevelWorkItem);
-#else
->>>>>>> aed0b1d8
             _topLevelWorkItem = topLevelWorkItem;
             _runnerThread = new Thread(RunnerThreadProc);
 
@@ -85,22 +75,14 @@
                 work.Execute();
         }
 
-<<<<<<< HEAD
 
-=======
-#if !NETSTANDARD1_6
->>>>>>> aed0b1d8
         private void RunnerThreadProc()
         {
             _topLevelWorkItem.Execute();
         }
 
-<<<<<<< HEAD
 
 
-=======
-#if !NETSTANDARD1_6
->>>>>>> aed0b1d8
         private object cancelLock = new object();
 
 
@@ -111,10 +93,6 @@
         /// <param name="force">true if the run should be aborted, false if it should allow its currently running test to complete</param>
         public void CancelRun(bool force)
         {
-<<<<<<< HEAD
-=======
-#if !NETSTANDARD1_6
->>>>>>> aed0b1d8
             lock (cancelLock)
             {
                 if (_topLevelWorkItem != null)
@@ -127,4 +105,5 @@
         }
         #endregion
     }
+#endif
 }